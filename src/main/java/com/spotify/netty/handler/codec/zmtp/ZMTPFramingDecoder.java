/*
 * Copyright (c) 2012-2013 Spotify AB
 *
 * Licensed under the Apache License, Version 2.0 (the "License"); you may not
 * use this file except in compliance with the License. You may obtain a copy of
 * the License at
 *
 * http://www.apache.org/licenses/LICENSE-2.0
 *
 * Unless required by applicable law or agreed to in writing, software
 * distributed under the License is distributed on an "AS IS" BASIS, WITHOUT
 * WARRANTIES OR CONDITIONS OF ANY KIND, either express or implied. See the
 * License for the specific language governing permissions and limitations under
 * the License.
 */

package com.spotify.netty.handler.codec.zmtp;

<<<<<<< HEAD
import io.netty.buffer.ByteBuf;
import io.netty.buffer.Unpooled;
import io.netty.channel.Channel;
import io.netty.channel.ChannelFuture;
import io.netty.channel.ChannelFutureListener;
import io.netty.channel.ChannelHandlerContext;
import io.netty.handler.codec.ByteToMessageDecoder;

import java.util.List;

import static com.spotify.netty.handler.codec.zmtp.ZMTPUtils.FINAL_FLAG;

=======
import org.jboss.netty.buffer.ChannelBuffer;
import org.jboss.netty.channel.Channel;
import org.jboss.netty.channel.ChannelHandlerContext;
import org.jboss.netty.handler.codec.frame.FrameDecoder;

>>>>>>> 21fd8022
/**
 * Netty FrameDecoder for zmtp protocol
 *
 * Decodes ZMTP frames into a ZMTPMessage - will return a ZMTPMessage as a message event
 */
<<<<<<< HEAD
public class ZMTPFramingDecoder extends ByteToMessageDecoder {
=======
class ZMTPFramingDecoder extends FrameDecoder {
>>>>>>> 21fd8022

  private final ZMTPMessageParser parser;
  private final ZMTPSession session;

<<<<<<< HEAD
  public ZMTPFramingDecoder(final ZMTPSession session) {
    this.session = session;
    this.parser = new ZMTPMessageParser(session.isEnveloped(), session.getSizeLimit());
  }

  /**
   * Sends my local identity
   */
  private ChannelFuture sendIdentity(final Channel channel) {
    final ByteBuf msg;

    if (session.useLocalIdentity()) {
      // send session current identity
      msg = Unpooled.buffer(2 + session.getLocalIdentity().length);

      ZMTPUtils.encodeLength(1 + session.getLocalIdentity().length, msg);
      msg.writeByte(FINAL_FLAG);
      msg.writeBytes(session.getLocalIdentity());
    } else {
      msg = Unpooled.buffer(2);
      // Anonymous identity
      msg.writeByte(1);
      msg.writeByte(FINAL_FLAG);
    }

    // Send identity message
    return channel.writeAndFlush(msg);
  }

=======
>>>>>>> 21fd8022
  /**
   * Creates a new decoder
   */
<<<<<<< HEAD
  private boolean handleRemoteIdentity(final ByteBuf buffer) throws ZMTPException {
    buffer.markReaderIndex();

    final long len = ZMTPUtils.decodeLength(buffer);
    if (len > 256) {
      // spec says the ident string can be up to 255 chars
      throw new ZMTPException("Remote identity longer than the allowed 255 octets");
    }

    // Bail out if there's not enough data
    if (len == -1 || buffer.readableBytes() < len) {
      buffer.resetReaderIndex();
      return false;
    }

    // Discard flag byte (allow for ZMTP 1.0 detection)
    buffer.readByte();

    if (len == 1) {
      // Anonymous identity
      session.setRemoteIdentity(null);
    } else {
      // Read identity from remote
      final byte[] identity = new byte[(int) len - 1];
      buffer.readBytes(identity);

      // Anonymous identity
      session.setRemoteIdentity(identity);
    }

    return true;
  }

  @Override
  public void channelActive(final ChannelHandlerContext ctx) throws Exception {
    // Store channel in the session
    this.session.setChannel(ctx.channel());

    sendIdentity(ctx.channel()).addListener(new ChannelFutureListener() {
      @Override
      public void operationComplete(final ChannelFuture future) throws Exception {
        if (future.isSuccess()) {
          ctx.fireChannelActive();
        } else {
          throw new ZMTPException("handshake failed", future.cause());
        }
      }
    });
  }

	@Override
	protected void decode(ChannelHandlerContext ctx, ByteBuf in, List<Object> out) throws Exception {
		if (in.readableBytes() < 2) {
			return;
		}
		if (session.getRemoteIdentity() == null) {
			// Should be first packet received from host
			if (!handleRemoteIdentity(in)) {
				return;
			}
		}

		ZMTPParsedMessage msg = parser.parse(in);
		if (msg == null) {
			return;
		}
		out.add(new ZMTPIncomingMessage(session, msg.getMessage(), msg.isTruncated(), msg.getByteSize()));
	}
=======
  public ZMTPFramingDecoder(final ZMTPSession session) {
    this.parser = new ZMTPMessageParser(session.isEnveloped(), session.getSizeLimit(),
                                        session.getActualVersion());
    this.session = session;
  }

  /**
   * Responsible for decoding incoming data to zmtp frames
   */
  @Override
  protected Object decode(ChannelHandlerContext ctx, Channel channel, ChannelBuffer buffer)
      throws Exception {

    // Parse incoming frames
    final ZMTPParsedMessage msg = parser.parse(buffer);
    if (msg == null) {
      return null;
    }

    return new ZMTPIncomingMessage(session, msg.getMessage(), msg.isTruncated(), msg.getByteSize());
  }
>>>>>>> 21fd8022
}<|MERGE_RESOLUTION|>--- conflicted
+++ resolved
@@ -16,165 +16,40 @@
 
 package com.spotify.netty.handler.codec.zmtp;
 
-<<<<<<< HEAD
 import io.netty.buffer.ByteBuf;
-import io.netty.buffer.Unpooled;
-import io.netty.channel.Channel;
-import io.netty.channel.ChannelFuture;
-import io.netty.channel.ChannelFutureListener;
 import io.netty.channel.ChannelHandlerContext;
 import io.netty.handler.codec.ByteToMessageDecoder;
 
 import java.util.List;
 
-import static com.spotify.netty.handler.codec.zmtp.ZMTPUtils.FINAL_FLAG;
-
-=======
-import org.jboss.netty.buffer.ChannelBuffer;
-import org.jboss.netty.channel.Channel;
-import org.jboss.netty.channel.ChannelHandlerContext;
-import org.jboss.netty.handler.codec.frame.FrameDecoder;
-
->>>>>>> 21fd8022
 /**
  * Netty FrameDecoder for zmtp protocol
- *
+ * <p/>
  * Decodes ZMTP frames into a ZMTPMessage - will return a ZMTPMessage as a message event
  */
-<<<<<<< HEAD
-public class ZMTPFramingDecoder extends ByteToMessageDecoder {
-=======
-class ZMTPFramingDecoder extends FrameDecoder {
->>>>>>> 21fd8022
+class ZMTPFramingDecoder extends ByteToMessageDecoder {
 
-  private final ZMTPMessageParser parser;
-  private final ZMTPSession session;
+    private final ZMTPMessageParser parser;
+    private final ZMTPSession session;
 
-<<<<<<< HEAD
-  public ZMTPFramingDecoder(final ZMTPSession session) {
-    this.session = session;
-    this.parser = new ZMTPMessageParser(session.isEnveloped(), session.getSizeLimit());
-  }
-
-  /**
-   * Sends my local identity
-   */
-  private ChannelFuture sendIdentity(final Channel channel) {
-    final ByteBuf msg;
-
-    if (session.useLocalIdentity()) {
-      // send session current identity
-      msg = Unpooled.buffer(2 + session.getLocalIdentity().length);
-
-      ZMTPUtils.encodeLength(1 + session.getLocalIdentity().length, msg);
-      msg.writeByte(FINAL_FLAG);
-      msg.writeBytes(session.getLocalIdentity());
-    } else {
-      msg = Unpooled.buffer(2);
-      // Anonymous identity
-      msg.writeByte(1);
-      msg.writeByte(FINAL_FLAG);
+    /**
+     * Creates a new decoder
+     */
+    public ZMTPFramingDecoder(final ZMTPSession session) {
+        this.parser = new ZMTPMessageParser(session.isEnveloped(), session.getSizeLimit(),
+                session.getActualVersion());
+        this.session = session;
     }
 
-    // Send identity message
-    return channel.writeAndFlush(msg);
-  }
-
-=======
->>>>>>> 21fd8022
-  /**
-   * Creates a new decoder
-   */
-<<<<<<< HEAD
-  private boolean handleRemoteIdentity(final ByteBuf buffer) throws ZMTPException {
-    buffer.markReaderIndex();
-
-    final long len = ZMTPUtils.decodeLength(buffer);
-    if (len > 256) {
-      // spec says the ident string can be up to 255 chars
-      throw new ZMTPException("Remote identity longer than the allowed 255 octets");
+    /**
+     * Responsible for decoding incoming data to zmtp frames
+     */
+    @Override
+    protected void decode(ChannelHandlerContext ctx, ByteBuf in, List<Object> out) throws Exception {
+        // Parse incoming frames
+        final ZMTPParsedMessage msg = parser.parse(in);
+        if (msg != null) {
+            out.add(new ZMTPIncomingMessage(session, msg.getMessage(), msg.isTruncated(), msg.getByteSize()));
+        }
     }
-
-    // Bail out if there's not enough data
-    if (len == -1 || buffer.readableBytes() < len) {
-      buffer.resetReaderIndex();
-      return false;
-    }
-
-    // Discard flag byte (allow for ZMTP 1.0 detection)
-    buffer.readByte();
-
-    if (len == 1) {
-      // Anonymous identity
-      session.setRemoteIdentity(null);
-    } else {
-      // Read identity from remote
-      final byte[] identity = new byte[(int) len - 1];
-      buffer.readBytes(identity);
-
-      // Anonymous identity
-      session.setRemoteIdentity(identity);
-    }
-
-    return true;
-  }
-
-  @Override
-  public void channelActive(final ChannelHandlerContext ctx) throws Exception {
-    // Store channel in the session
-    this.session.setChannel(ctx.channel());
-
-    sendIdentity(ctx.channel()).addListener(new ChannelFutureListener() {
-      @Override
-      public void operationComplete(final ChannelFuture future) throws Exception {
-        if (future.isSuccess()) {
-          ctx.fireChannelActive();
-        } else {
-          throw new ZMTPException("handshake failed", future.cause());
-        }
-      }
-    });
-  }
-
-	@Override
-	protected void decode(ChannelHandlerContext ctx, ByteBuf in, List<Object> out) throws Exception {
-		if (in.readableBytes() < 2) {
-			return;
-		}
-		if (session.getRemoteIdentity() == null) {
-			// Should be first packet received from host
-			if (!handleRemoteIdentity(in)) {
-				return;
-			}
-		}
-
-		ZMTPParsedMessage msg = parser.parse(in);
-		if (msg == null) {
-			return;
-		}
-		out.add(new ZMTPIncomingMessage(session, msg.getMessage(), msg.isTruncated(), msg.getByteSize()));
-	}
-=======
-  public ZMTPFramingDecoder(final ZMTPSession session) {
-    this.parser = new ZMTPMessageParser(session.isEnveloped(), session.getSizeLimit(),
-                                        session.getActualVersion());
-    this.session = session;
-  }
-
-  /**
-   * Responsible for decoding incoming data to zmtp frames
-   */
-  @Override
-  protected Object decode(ChannelHandlerContext ctx, Channel channel, ChannelBuffer buffer)
-      throws Exception {
-
-    // Parse incoming frames
-    final ZMTPParsedMessage msg = parser.parse(buffer);
-    if (msg == null) {
-      return null;
-    }
-
-    return new ZMTPIncomingMessage(session, msg.getMessage(), msg.isTruncated(), msg.getByteSize());
-  }
->>>>>>> 21fd8022
 }