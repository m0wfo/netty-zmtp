/*
 * Copyright (c) 2012-2013 Spotify AB
 *
 * Licensed under the Apache License, Version 2.0 (the "License"); you may not
 * use this file except in compliance with the License. You may obtain a copy of
 * the License at
 *
 * http://www.apache.org/licenses/LICENSE-2.0
 *
 * Unless required by applicable law or agreed to in writing, software
 * distributed under the License is distributed on an "AS IS" BASIS, WITHOUT
 * WARRANTIES OR CONDITIONS OF ANY KIND, either express or implied. See the
 * License for the specific language governing permissions and limitations under
 * the License.
 */

package com.spotify.netty.handler.codec.zmtp;

import io.netty.buffer.ByteBuf;
import io.netty.channel.ChannelHandlerContext;
import io.netty.handler.codec.MessageToByteEncoder;

/**
 * Netty encoder for ZMTP messages.
 */
<<<<<<< HEAD
public class ZMTPFramingEncoder extends MessageToByteEncoder<ZMTPMessage> {
=======
class ZMTPFramingEncoder extends OneToOneEncoder {

>>>>>>> 21fd8022

  private final ZMTPSession session;

  public ZMTPFramingEncoder(final ZMTPSession session) {
    this.session = session;
  }

<<<<<<< HEAD
	@Override
	protected void encode(ChannelHandlerContext ctx, ZMTPMessage msg, ByteBuf out) throws Exception {
		ZMTPUtils.writeMessage(msg, out, session.isEnveloped());
	}
=======
  @Override
  protected Object encode(final ChannelHandlerContext channelHandlerContext, final Channel channel,
                          final Object o)
      throws Exception {
    if (!(o instanceof ZMTPMessage)) {
      return o;
    }

    // TODO (dano): integrate with write batching to avoid buffer creation and reduce garbage

    final ZMTPMessage message = (ZMTPMessage) o;

    final int size = ZMTPUtils.messageSize(
        message, session.isEnveloped(), session.getActualVersion());
    final ChannelBuffer buffer = ChannelBuffers.buffer(size);

    ZMTPUtils.writeMessage(message, buffer, session.isEnveloped(), session.getActualVersion());

    return buffer;
  }

>>>>>>> 21fd8022
}<|MERGE_RESOLUTION|>--- conflicted
+++ resolved
@@ -17,51 +17,33 @@
 package com.spotify.netty.handler.codec.zmtp;
 
 import io.netty.buffer.ByteBuf;
+import io.netty.buffer.Unpooled;
 import io.netty.channel.ChannelHandlerContext;
-import io.netty.handler.codec.MessageToByteEncoder;
+import io.netty.handler.codec.MessageToMessageEncoder;
+
+import java.util.List;
 
 /**
  * Netty encoder for ZMTP messages.
  */
-<<<<<<< HEAD
-public class ZMTPFramingEncoder extends MessageToByteEncoder<ZMTPMessage> {
-=======
-class ZMTPFramingEncoder extends OneToOneEncoder {
+class ZMTPFramingEncoder extends MessageToMessageEncoder<ZMTPMessage> {
 
->>>>>>> 21fd8022
+    private final ZMTPSession session;
 
-  private final ZMTPSession session;
-
-  public ZMTPFramingEncoder(final ZMTPSession session) {
-    this.session = session;
-  }
-
-<<<<<<< HEAD
-	@Override
-	protected void encode(ChannelHandlerContext ctx, ZMTPMessage msg, ByteBuf out) throws Exception {
-		ZMTPUtils.writeMessage(msg, out, session.isEnveloped());
-	}
-=======
-  @Override
-  protected Object encode(final ChannelHandlerContext channelHandlerContext, final Channel channel,
-                          final Object o)
-      throws Exception {
-    if (!(o instanceof ZMTPMessage)) {
-      return o;
+    public ZMTPFramingEncoder(final ZMTPSession session) {
+        this.session = session;
     }
 
-    // TODO (dano): integrate with write batching to avoid buffer creation and reduce garbage
+    @Override
+    protected void encode(ChannelHandlerContext ctx, ZMTPMessage msg, List<Object> out) throws Exception {
+        // TODO (dano): integrate with write batching to avoid buffer creation and reduce garbage
 
-    final ZMTPMessage message = (ZMTPMessage) o;
+        final int size = ZMTPUtils.messageSize(
+                msg, session.isEnveloped(), session.getActualVersion());
+        final ByteBuf buffer = Unpooled.buffer(size);
 
-    final int size = ZMTPUtils.messageSize(
-        message, session.isEnveloped(), session.getActualVersion());
-    final ChannelBuffer buffer = ChannelBuffers.buffer(size);
+        ZMTPUtils.writeMessage(msg, buffer, session.isEnveloped(), session.getActualVersion());
 
-    ZMTPUtils.writeMessage(message, buffer, session.isEnveloped(), session.getActualVersion());
-
-    return buffer;
-  }
-
->>>>>>> 21fd8022
+        out.add(buffer);
+    }
 }