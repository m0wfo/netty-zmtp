/*
 * Copyright (c) 2012-2013 Spotify AB
 *
 * Licensed under the Apache License, Version 2.0 (the "License"); you may not
 * use this file except in compliance with the License. You may obtain a copy of
 * the License at
 *
 * http://www.apache.org/licenses/LICENSE-2.0
 *
 * Unless required by applicable law or agreed to in writing, software
 * distributed under the License is distributed on an "AS IS" BASIS, WITHOUT
 * WARRANTIES OR CONDITIONS OF ANY KIND, either express or implied. See the
 * License for the specific language governing permissions and limitations under
 * the License.
 */

package com.spotify.netty.zmtp;

import com.spotify.netty.handler.codec.zmtp.ZMTPFrame;
import com.spotify.netty.handler.codec.zmtp.ZMTPMessage;
import com.spotify.netty.handler.codec.zmtp.ZMTPMessageParser;
import com.spotify.netty.handler.codec.zmtp.ZMTPMessageParsingException;
import com.spotify.netty.handler.codec.zmtp.ZMTPUtils;

import io.netty.buffer.ByteBuf;

import io.netty.buffer.Unpooled;
import org.junit.Ignore;
import org.junit.Test;

import static java.util.Arrays.asList;

public class Benchmark {

  @Ignore("this is a benchmark")
  @Test
  public void benchmarkEncoding() throws ZMTPMessageParsingException {
    final ProgressMeter meter = new ProgressMeter("messages");
    ZMTPMessage message = new ZMTPMessage(
        asList(ZMTPFrame.create("first identity frame"),
               ZMTPFrame.create("second identity frame")),
        asList(ZMTPFrame.create("datadatadatadatadatadatadatadatadatadata"),
               ZMTPFrame.create("datadatadatadatadatadatadatadatadatadata"),
               ZMTPFrame.create("datadatadatadatadatadatadatadatadatadata"),
               ZMTPFrame.create("datadatadatadatadatadatadatadatadatadata")));
    final ZMTPMessageParser parser = new ZMTPMessageParser(true, 1024 * 1024, 1);
    long sum = 0;
    for (long i = 0; i < 1000000; i++) {
      for (long j = 0; j < 1000; j++) {
<<<<<<< HEAD
        final ByteBuf buffer = Unpooled.buffer(ZMTPUtils.messageSize(message, true));
        ZMTPUtils.writeMessage(message, buffer, true);
=======
        final ChannelBuffer buffer = ChannelBuffers.buffer(ZMTPUtils.messageSize(message, true, 1));
        ZMTPUtils.writeMessage(message, buffer, true, 1);
>>>>>>> 21fd8022
        message = parser.parse(buffer).getMessage();

        sum += buffer.readableBytes();
        buffer.release();
      }
      meter.inc(1000, 0);
    }
    System.out.println(sum);
  }
}<|MERGE_RESOLUTION|>--- conflicted
+++ resolved
@@ -47,13 +47,8 @@
     long sum = 0;
     for (long i = 0; i < 1000000; i++) {
       for (long j = 0; j < 1000; j++) {
-<<<<<<< HEAD
-        final ByteBuf buffer = Unpooled.buffer(ZMTPUtils.messageSize(message, true));
-        ZMTPUtils.writeMessage(message, buffer, true);
-=======
-        final ChannelBuffer buffer = ChannelBuffers.buffer(ZMTPUtils.messageSize(message, true, 1));
+        final ByteBuf buffer = Unpooled.buffer(ZMTPUtils.messageSize(message, true, 1));
         ZMTPUtils.writeMessage(message, buffer, true, 1);
->>>>>>> 21fd8022
         message = parser.parse(buffer).getMessage();
 
         sum += buffer.readableBytes();
