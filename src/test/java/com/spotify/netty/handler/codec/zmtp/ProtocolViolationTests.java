--- conflicted
+++ resolved
@@ -27,15 +27,8 @@
 import org.junit.Before;
 import org.junit.Test;
 
-<<<<<<< HEAD
 import static com.spotify.netty.handler.codec.zmtp.ZMTPConnectionType.Addressed;
-=======
-import java.net.InetSocketAddress;
-import java.util.concurrent.Executor;
-import java.util.concurrent.Executors;
->>>>>>> 21fd8022
 
-import static org.mockito.Matchers.any;
 import static org.mockito.Mockito.*;
 
 public class ProtocolViolationTests {
@@ -46,48 +39,11 @@
 
   @Before
   public void setup() {
-<<<<<<< HEAD
     ZMTPSession session = new ZMTPSession(Addressed, identity.getBytes());
     serverChannel = new EmbeddedChannel(
         new ZMTPFramingDecoder(session),
         new ZMTPFramingEncoder(session),
         mockHandler);
-=======
-    serverBootstrap = new ServerBootstrap(new NioServerSocketChannelFactory(
-        Executors.newCachedThreadPool(), Executors.newCachedThreadPool()));
-
-    serverBootstrap.setPipelineFactory(new ChannelPipelineFactory() {
-      Executor executor = new OrderedMemoryAwareThreadPoolExecutor(
-          Runtime.getRuntime().availableProcessors(),
-          1024 * 1024,
-          128 * 1024 * 1024
-      );
-
-      public ChannelPipeline getPipeline() throws Exception {
-
-        return Channels.pipeline(
-            new ExecutionHandler(executor),
-            new ZMTP10Codec(new ZMTPSession(ZMTPConnectionType.Addressed, identity.getBytes())),
-            new SimpleChannelUpstreamHandler() {
-
-              @Override
-              public void channelConnected(final ChannelHandlerContext ctx,
-                                           final ChannelStateEvent e) throws Exception {
-                mockHandler.channelConnected(ctx, e);
-              }
-
-              @Override
-              public void messageReceived(final ChannelHandlerContext ctx, final MessageEvent e)
-                  throws Exception {
-                mockHandler.messageReceived(ctx, e);
-              }
-            });
-      }
-    });
-
-    serverChannel = serverBootstrap.bind(new InetSocketAddress("localhost", 0));
-    serverAddress = (InetSocketAddress) serverChannel.getLocalAddress();
->>>>>>> 21fd8022
   }
 
   @After
@@ -104,28 +60,8 @@
     }
   }
 
-<<<<<<< HEAD
-  private void testConnect(final int payloadSize) throws Exception {
-    System.out.println("payloadSize=" + payloadSize);
-
-    StringBuilder payload = new StringBuilder();
-=======
   private void testConnect(final int payloadSize) throws InterruptedException {
-    final ClientBootstrap clientBootstrap =
-        new ClientBootstrap(new NioClientSocketChannelFactory());
-    clientBootstrap.setPipelineFactory(new ChannelPipelineFactory() {
-      @Override
-      public ChannelPipeline getPipeline() throws Exception {
-        return Channels.pipeline(new SimpleChannelUpstreamHandler());
-      }
-    });
-    final ChannelFuture future = clientBootstrap.connect(serverAddress);
-    future.awaitUninterruptibly();
-
-    final Channel channel = future.getChannel();
-
     final StringBuilder payload = new StringBuilder();
->>>>>>> 21fd8022
     for (int i = 0; i < payloadSize; i++) {
       payload.append('0');
     }
