--- conflicted
+++ resolved
@@ -18,7 +18,6 @@
 
 import com.google.common.util.concurrent.MoreExecutors;
 import com.google.common.util.concurrent.Uninterruptibles;
-
 import io.netty.buffer.ByteBuf;
 import io.netty.buffer.Unpooled;
 import org.junit.experimental.theories.DataPoints;
@@ -27,31 +26,20 @@
 import org.junit.runner.RunWith;
 
 import java.util.List;
-import java.util.concurrent.Callable;
-import java.util.concurrent.ExecutorService;
-import java.util.concurrent.Executors;
-import java.util.concurrent.Future;
-import java.util.concurrent.ThreadPoolExecutor;
+import java.util.concurrent.*;
 
 import static com.google.common.collect.Iterables.concat;
 import static com.google.common.collect.Lists.newArrayList;
 import static com.spotify.netty.handler.codec.zmtp.ZMTPMessageParserTest.Limit.limit;
 import static com.spotify.netty.handler.codec.zmtp.ZMTPMessageParserTest.Limit.unlimited;
-import static com.spotify.netty.handler.codec.zmtp.ZMTPMessageParserTest.Parameters.enveloped;
-import static com.spotify.netty.handler.codec.zmtp.ZMTPMessageParserTest.Parameters.input;
-import static com.spotify.netty.handler.codec.zmtp.ZMTPMessageParserTest.Parameters.nonEnveloped;
-import static com.spotify.netty.handler.codec.zmtp.ZMTPMessageParserTest.Parameters.test;
-import static com.spotify.netty.handler.codec.zmtp.ZMTPMessageParserTest.Parameters.truncated;
-import static com.spotify.netty.handler.codec.zmtp.ZMTPMessageParserTest.Parameters.whole;
+import static com.spotify.netty.handler.codec.zmtp.ZMTPMessageParserTest.Parameters.*;
 import static java.lang.Math.min;
 import static java.lang.String.format;
 import static java.lang.System.out;
 import static java.util.Arrays.asList;
 import static java.util.Collections.nCopies;
 import static java.util.concurrent.TimeUnit.SECONDS;
-import static org.junit.Assert.assertEquals;
-import static org.junit.Assert.assertFalse;
-import static org.junit.Assert.assertNull;
+import static org.junit.Assert.*;
 
 /**
  * This test attempts to thoroughly exercise the {@link ZMTPMessageParser} by feeding it input
@@ -63,7 +51,6 @@
 @RunWith(Theories.class)
 public class ZMTPMessageParserTest {
 
-<<<<<<< HEAD
     public static final int CPUS = Runtime.getRuntime().availableProcessors();
     public static final ExecutorService EXECUTOR = MoreExecutors.getExitingExecutorService(
             (ThreadPoolExecutor) Executors.newFixedThreadPool(CPUS), 0, SECONDS);
@@ -113,7 +100,8 @@
             futures.add(EXECUTOR.submit(new Callable<Object>() {
                 @Override
                 public Object call() throws Exception {
-                    testParse(v.enveloped, v.sizeLimit, v.inputFrames, v.expectedMessage);
+                    testParse(v.enveloped, v.sizeLimit, v.inputFrames, v.expectedMessage, 1);
+                    testParse(v.enveloped, v.sizeLimit, v.inputFrames, v.expectedMessage, 2);
                     return null;
                 }
             }));
@@ -124,146 +112,16 @@
     }
 
     private void testParse(final boolean enveloped, final Limit limit, final List<String> input,
-                           final ZMTPParsedMessage expected) throws Exception {
+                           final ZMTPParsedMessage expected, int version) throws Exception {
         out.println(format("enveloped=%s limit=%s input=%s expected=%s",
                 enveloped, limit, input, expected));
-=======
-  public static final int CPUS = Runtime.getRuntime().availableProcessors();
-  public static final ExecutorService EXECUTOR = MoreExecutors.getExitingExecutorService(
-      (ThreadPoolExecutor) Executors.newFixedThreadPool(CPUS), 0, SECONDS);
-
-  @DataPoints
-  public static Parameters[] PARAMETERS = {
-      test(input("1"), enveloped()),
-      test(input("2", ""), enveloped()),
-      test(input("3", "aa"), enveloped()),
-      test(input("4", "", "a"), enveloped()),
-      test(input("5", "", "a", "bb"), enveloped()),
-      test(input("6", "aa", "", "b", "cc"), enveloped()),
-
-      test(input("7", "", "a"), nonEnveloped()),
-      test(input("8", "", "b", "cc"), nonEnveloped()),
-      test(input("9", "aa", "", "b", "cc"), nonEnveloped()),
-
-      test(input("a", "bb", "", "c", "dd", "", "eee"),
-           // Test non-enveloped parsing
-           nonEnveloped(limit(1), truncated(9, "a")),
-           nonEnveloped(limit(2), truncated(9, "a")),
-           nonEnveloped(limit(3), truncated(9, "a", "bb", "")),
-           nonEnveloped(limit(4), truncated(9, "a", "bb", "", "c")),
-           nonEnveloped(limit(5), truncated(9, "a", "bb", "", "c")),
-           nonEnveloped(limit(6), truncated(9, "a", "bb", "", "c", "dd", "")),
-           nonEnveloped(limit(7), truncated(9, "a", "bb", "", "c", "dd", "")),
-           nonEnveloped(limit(8), truncated(9, "a", "bb", "", "c", "dd", "")),
-           nonEnveloped(limit(9), whole(9, "a", "bb", "", "c", "dd", "", "eee")),
-           // Test enveloped parsing
-           enveloped(limit(1), truncated(9, "a")),
-           enveloped(limit(2), truncated(9, "a")),
-           enveloped(limit(3), truncated(9, "a", "bb", "")),
-           enveloped(limit(4), truncated(9, "a", "bb", "", "c")),
-           enveloped(limit(5), truncated(9, "a", "bb", "", "c")),
-           enveloped(limit(6), truncated(9, "a", "bb", "", "c", "dd", "")),
-           enveloped(limit(7), truncated(9, "a", "bb", "", "c", "dd", "")),
-           enveloped(limit(8), truncated(9, "a", "bb", "", "c", "dd", "")),
-           enveloped(limit(9), whole(9, "a", "bb", "", "c", "dd", "", "eee"))
-      ),
-
-  };
-
-  @Theory
-  public void testParse(final Parameters parameters) throws Exception {
-    final List<Future<?>> futures = newArrayList();
-    for (final Verification v : parameters.getVerifications()) {
-      futures.add(EXECUTOR.submit(new Callable<Object>() {
-        @Override
-        public Object call() throws Exception {
-          testParse(v.enveloped, v.sizeLimit, v.inputFrames, v.expectedMessage, 1);
-          testParse(v.enveloped, v.sizeLimit, v.inputFrames, v.expectedMessage, 2);
-          return null;
-        }
-      }));
-    }
-    for (final Future<?> future : futures) {
-      Uninterruptibles.getUninterruptibly(future);
-    }
-  }
-
-  private void testParse(final boolean enveloped, final Limit limit, final List<String> input,
-                         final ZMTPParsedMessage expected, int version) throws Exception {
-    out.println(format("enveloped=%s limit=%s input=%s expected=%s",
-                       enveloped, limit, input, expected));
-
-    final ChannelBuffer serialized = serialize(input, version);
-    final int serializedLength = serialized.readableBytes();
-
-    // Test parsing the whole message
-    {
-      final ZMTPMessageParser parser = new ZMTPMessageParser(enveloped, limit.value, 1);
-      final ZMTPParsedMessage parsed = parser.parse(serialized);
-      serialized.setIndex(0, serializedLength);
-      assertEquals(expected, parsed);
-    }
-
-    // Prepare for trivial message parsing test
-    final int contentSize = min(limit.value - 1, 10);
-    final List<String> envelope = asList("e", "");
-    final List<String> content = nCopies(contentSize, ".");
-    final List<String> frames = newArrayList(concat(envelope, content));
-    final ZMTPMessage trivialMessage = ZMTPMessage.fromStringsUTF8(enveloped, frames);
-    final ChannelBuffer trivialSerialized = serialize(frames, version);
-    final int trivialLength = trivialSerialized.readableBytes();
-
-    // Test parsing fragmented input
-    new Fragmenter(serialized.readableBytes()).fragment(new Fragmenter.Consumer() {
-      @Override
-      public void fragments(final int[] limits, final int count) throws Exception {
-        serialized.setIndex(0, serializedLength);
-        ZMTPParsedMessage parsed = null;
-        final ZMTPMessageParser parser = new ZMTPMessageParser(enveloped, limit.value, 1);
-        for (int i = 0; i < count; i++) {
-          final int limit = limits[i];
-          serialized.writerIndex(limit);
-          parsed = parser.parse(serialized);
-          // Verify that the parser did not return a message for incomplete input
-          if (limit < serializedLength) {
-            assertNull(parsed);
-          }
-        }
-        assertEquals(expected, parsed);
-
-        // Verify that the parser can be reused to parse the same message
-        serialized.setIndex(0, serializedLength);
-        final ZMTPParsedMessage reparsed = parser.parse(serialized);
-        assertEquals(expected, reparsed);
-
-        // Verify that the parser can be reused to parse a well-behaved message
-        trivialSerialized.setIndex(0, trivialLength);
-        final ZMTPParsedMessage parsedTrivial = parser.parse(trivialSerialized);
-        assertFalse(parsedTrivial.isTruncated());
-        assertEquals(trivialMessage, parsedTrivial.getMessage());
-      }
-    });
-
-  }
-
-  static class Parameters {
-
-    final List<String> inputFrames;
-    final List<Verification> verifications;
-
-    Parameters(final List<String> inputFrames,
-               final List<Verification> verifications) {
-      this.inputFrames = inputFrames;
-      this.verifications = verifications;
-    }
->>>>>>> 21fd8022
-
-        final ByteBuf serialized = serialize(input);
+
+        final ByteBuf serialized = serialize(input, version);
         final int serializedLength = serialized.readableBytes();
 
         // Test parsing the whole message
         {
-            final ZMTPMessageParser parser = new ZMTPMessageParser(enveloped, limit.value);
+            final ZMTPMessageParser parser = new ZMTPMessageParser(enveloped, limit.value, 1);
             final ZMTPParsedMessage parsed = parser.parse(serialized);
             serialized.setIndex(0, serializedLength);
             assertEquals(expected, parsed);
@@ -275,7 +133,7 @@
         final List<String> content = nCopies(contentSize, ".");
         final List<String> frames = newArrayList(concat(envelope, content));
         final ZMTPMessage trivialMessage = ZMTPMessage.fromStringsUTF8(enveloped, frames);
-        final ByteBuf trivialSerialized = serialize(frames);
+        final ByteBuf trivialSerialized = serialize(frames, version);
         final int trivialLength = trivialSerialized.readableBytes();
 
         // Test parsing fragmented input
@@ -284,7 +142,7 @@
             public void fragments(final int[] limits, final int count) throws Exception {
                 serialized.setIndex(0, serializedLength);
                 ZMTPParsedMessage parsed = null;
-                final ZMTPMessageParser parser = new ZMTPMessageParser(enveloped, limit.value);
+                final ZMTPMessageParser parser = new ZMTPMessageParser(enveloped, limit.value, 1);
                 for (int i = 0; i < count; i++) {
                     final int limit = limits[i];
                     serialized.writerIndex(limit);
@@ -308,6 +166,7 @@
                 assertEquals(trivialMessage, parsedTrivial.getMessage());
             }
         });
+
     }
 
     static class Parameters {
@@ -433,29 +292,17 @@
         }
     }
 
-<<<<<<< HEAD
-    public static ByteBuf serialize(final boolean enveloped, final ZMTPMessage message) {
-        final ByteBuf buffer = Unpooled.buffer(ZMTPUtils.messageSize(message, enveloped));
-        ZMTPUtils.writeMessage(message, buffer, enveloped);
+    public static ByteBuf serialize(final boolean enveloped, final ZMTPMessage message,
+                                          int version) {
+        final ByteBuf buffer = Unpooled.buffer(ZMTPUtils.messageSize(
+                message, enveloped, version));
+        ZMTPUtils.writeMessage(message, buffer, enveloped, 1);
         return buffer;
     }
 
-    private ByteBuf serialize(final List<String> frames) {
-        return serialize(false, ZMTPMessage.fromStringsUTF8(false, frames));
-    }
-=======
-  public static ChannelBuffer serialize(final boolean enveloped, final ZMTPMessage message,
-                                        int version) {
-    final ChannelBuffer buffer = ChannelBuffers.buffer(ZMTPUtils.messageSize(
-        message, enveloped, version));
-    ZMTPUtils.writeMessage(message, buffer, enveloped, 1);
-    return buffer;
-  }
-
-  private ChannelBuffer serialize(final List<String> frames, int version) {
-    return serialize(false, ZMTPMessage.fromStringsUTF8(false, frames), version);
-  }
->>>>>>> 21fd8022
+    private ByteBuf serialize(final List<String> frames, int version) {
+        return serialize(false, ZMTPMessage.fromStringsUTF8(false, frames), version);
+    }
 
     static class Verification {
 
@@ -527,9 +374,4 @@
             this.expected = expected;
         }
     }
-<<<<<<< HEAD
-
-=======
-  }
->>>>>>> 21fd8022
 }